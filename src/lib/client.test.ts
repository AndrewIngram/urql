/** NOTE: Testing in this file is designed to test both the client and it's interaction with default Exchanges */
<<<<<<< HEAD
import { mutationGql, queryGql, queryResponse } from '../test-utils';
import { ClientInstance } from '../types';
=======
import {
  mutationGql,
  queryGql,
  queryResponse,
  subscriptionGql,
} from '../test-utils';
import { ClientInstance } from '../types';
import { CombinedError } from './';
>>>>>>> cbaa7470
import { createClient } from './client';

const url = 'https://hostname.com';
const fetch = (global as any).fetch as jest.Mock;
const onSubscriptionUpdate = jest.fn();

const wait = (delay: number = 90) =>
  new Promise(resolve => setTimeout(resolve, delay));

describe('createClient', () => {
  it('passes snapshot', () => {
    const client = createClient({
      url,
    });

    expect(client).toMatchSnapshot();
  });

  it("returns an object with 'createInstance' function", () => {
    const client = createClient({
      url,
    });
    expect(typeof client.createInstance).toBe('function');
  });

  describe('args', () => {
    describe('fetchOptions', () => {
      const onChange = jest.fn();
      const fetchOptions = jest.fn();
      const options = {
        headers: {
          'x-special-header': '1234',
        },
      };

      beforeEach(() => {
        fetch.mockClear();
        fetchOptions.mockClear();
        fetchOptions.mockReturnValue(options);
        fetch.mockResolvedValue({
          status: 200,
          json: () => ({
            status: 200,
            data: queryResponse.data,
          }),
        });
      });

      it('function is executed', () => {
        createClient({
          url,
          fetchOptions: fetchOptions as any,
        });

        expect(fetchOptions).toBeCalled();
      });

      it('object is passed to fetch', async () => {
        const client = createClient({
          url,
          fetchOptions: fetchOptions as any,
        }).createInstance({ onChange, onSubscriptionUpdate });

        client.executeQuery(queryGql);

        await wait();
        expect(fetch.mock.calls[0][1]).toHaveProperty(
          'headers.x-special-header',
          options.headers['x-special-header']
        );
        client.unsubscribe();
      });
    });

    describe('url', () => {
      const onChange = jest.fn();

      beforeEach(() => {
        fetch.mockClear();
      });

      it('is passed to fetch', async () => {
        const client = createClient({
          url,
        }).createInstance({ onChange, onSubscriptionUpdate });

        client.executeQuery(queryGql);

        await wait();
        expect(fetch.mock.calls[0][0]).toBe(url);
        client.unsubscribe();
      });
    });
  });
});

describe('createInstance', () => {
  const onChange = jest.fn();
  const client = createClient({
    url,
  });

  it('passes snapshot', () => {
    const instance = client.createInstance({ onChange, onSubscriptionUpdate });
    expect(instance).toMatchSnapshot();
  });
});

describe('executeQuery', () => {
  const onChange = jest.fn();
  let client: ClientInstance;

  beforeEach(() => {
    client = createClient({
      url,
    }).createInstance({ onChange, onSubscriptionUpdate });
    fetch.mockClear();
    onChange.mockClear();
    fetch.mockResolvedValue({
      status: 200,
      json: () => ({
        status: 200,
        data: queryResponse.data,
      }),
    });
  });

  afterEach(() => {
    client.unsubscribe();
  });

  describe('on call', () => {
    it('calls fetch', () => {
      client.executeQuery(queryGql);
      expect(fetch).toBeCalled();
    });

    it('calls onChange with fetching=true', () => {
      client.executeQuery(queryGql);
      expect(onChange).toBeCalledWith(
        expect.objectContaining({ fetching: true })
      );
    });
  });

  describe('on data', () => {
    describe('calls onChange with', () => {
      it('matching snapshot', async () => {
        client.executeQuery(queryGql);

        await wait();
        expect(onChange.mock.calls[1][0]).toMatchSnapshot();
      });

      it('fetching = false', async () => {
        const data = { users: [{ name: 'john' }] };
        fetch.mockResolvedValue({
          status: 200,
          json: () => ({
            status: 200,
            data,
          }),
        });

        client.executeQuery(queryGql);

        await wait();
        expect(onChange).toBeCalledWith(
          expect.objectContaining({ fetching: false })
        );
      });

      it('data', async () => {
        const data = { users: [{ name: 'john' }] };
        fetch.mockResolvedValue({
          status: 200,
          json: () => ({
            status: 200,
            data,
          }),
        });

        client.executeQuery(queryGql);

        await wait();
        expect(onChange).toBeCalledWith(expect.objectContaining({ data }));
      });
    });
  });

  describe('on network error', () => {
    describe('calls onChange with', () => {
      beforeEach(() => {
        fetch.mockResolvedValue({
          status: 400,
        });
      });

      it('matching snapshot', async () => {
        client.executeQuery(queryGql);

        await wait();
        expect(onChange.mock.calls[1][0]).toMatchSnapshot();
      });

      it('HTTP status code', async () => {
        client.executeQuery(queryGql);

        await wait();
        expect(onChange.mock.calls[1][0]).toHaveProperty(
          'error.response.status',
          400
        );
      });

      it('network error', async () => {
        client.executeQuery(queryGql);

        await wait();
        expect(onChange.mock.calls[1][0]).toHaveProperty('error.networkError');
      });

      it('fetching = false', async () => {
        client.executeQuery(queryGql);

        await wait();
        expect(onChange.mock.calls[1][0]).toHaveProperty('fetching', false);
      });
    });
  });

  describe('on graphql error', () => {
    const errors = [{ message: 'error 1 message' }];

    describe('calls onChange with', () => {
      beforeEach(() => {
        fetch.mockReturnValueOnce({
          status: 200,
          json: () => ({
            errors,
            data: undefined,
          }),
        });
      });

      it('matching snapshot', async () => {
        client.executeQuery(queryGql);

        await wait();
        expect(onChange.mock.calls[1][0]).toMatchSnapshot();
      });

      it('graphql errors', async () => {
        client.executeQuery(queryGql);

        await wait();

        expect(onChange.mock.calls[0]).toEqual([{ fetching: true }]);
        expect(onChange.mock.calls[1][0].error.graphQLErrors[0]).toHaveProperty(
          'message',
          errors[0].message
        );
      });

      it('fetching = false', async () => {
        client.executeQuery(queryGql);

        await wait();
        expect(onChange.mock.calls[1][0]).toHaveProperty('fetching', false);
      });
    });
  });
});

describe('execute mutation', () => {
  const onChange = jest.fn();
  let client: ClientInstance;

  beforeEach(async () => {
    client = createClient({
      url,
    }).createInstance({ onChange, onSubscriptionUpdate });

    fetch.mockResolvedValue({
      status: 200,
      json: () => ({
        status: 200,
        data: [],
      }),
    });

    client.executeQuery(queryGql);
    await wait();

    fetch.mockClear();
    onChange.mockClear();
  });

  afterEach(() => {
    client.unsubscribe();
  });

  describe('on call', () => {
    it('calls fetch', async () => {
      client.executeMutation(mutationGql);

      await wait();
      expect(fetch).toBeCalled();
    });
  });
});

describe('execute subscription', () => {
  const forwardSubscription = jest.fn((operation, observer) =>
    observer.next({ data: { data: 'foo' }, operation, error: null })
  );

  const client = createClient({
    url,
    forwardSubscription,
  }).createInstance({ onChange: jest.fn(), onSubscriptionUpdate });

  beforeEach(() => {
    forwardSubscription.mockClear();
    onSubscriptionUpdate.mockClear();
  });

  it('calls through the subscription exchange', () => {
    client.executeSubscription(subscriptionGql);

    expect(forwardSubscription).toHaveBeenCalled();
  });

  it('transform gql errors into CombinedError', () => {
    forwardSubscription.mockImplementationOnce((operation, observer) =>
      observer.next({
        data: { data: null, errors: [{ name: 'An Error' }] },
        operation,
      })
    );

    client.executeSubscription(subscriptionGql);

    expect(onSubscriptionUpdate.mock.calls[0][0].error).toBeInstanceOf(
      CombinedError
    );
  });

  it('calls through to the onSubscriptionUpdate', () => {
    client.executeSubscription(subscriptionGql);

    expect(onSubscriptionUpdate).toHaveBeenCalledWith(
      expect.objectContaining({ data: 'foo' })
    );
  });
});

describe('execute unsubscribe subscription', () => {
  const unsubscribe = jest.fn();

  const forwardSubscription = jest.fn(() => {
    return { unsubscribe };
  });

  const client = createClient({
    url,
    forwardSubscription,
  }).createInstance({ onChange: jest.fn(), onSubscriptionUpdate });

  beforeEach(() => {
    forwardSubscription.mockClear();
    onSubscriptionUpdate.mockClear();
    client.executeSubscription(subscriptionGql);
  });

  it('calls the unsubscribe fn from the exchange library', () => {
    client.executeUnsubscribeSubscription(subscriptionGql);

    expect(unsubscribe).toHaveBeenCalled();
  });
});<|MERGE_RESOLUTION|>--- conflicted
+++ resolved
@@ -1,8 +1,4 @@
 /** NOTE: Testing in this file is designed to test both the client and it's interaction with default Exchanges */
-<<<<<<< HEAD
-import { mutationGql, queryGql, queryResponse } from '../test-utils';
-import { ClientInstance } from '../types';
-=======
 import {
   mutationGql,
   queryGql,
@@ -10,8 +6,7 @@
   subscriptionGql,
 } from '../test-utils';
 import { ClientInstance } from '../types';
-import { CombinedError } from './';
->>>>>>> cbaa7470
+import { CombinedError } from './error';
 import { createClient } from './client';
 
 const url = 'https://hostname.com';
